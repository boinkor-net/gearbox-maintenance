[package]
edition = '2021'
name = "gearbox-maintenance"
version = "0.0.2-dev"
authors = ["Andreas Fuchs <asf@boinkor.net>"]
license = "MIT"
repository = "https://github.com/antifuchs/gearbox-maintenance"
readme = "README.md"
description = "A maintenance + old-data deletion tool for Transmission"
documentation = "https://docs.rs/gearbox-maintenance"

[badges]
maintenance = { status = "passively-maintained" }

[dependencies]
<<<<<<< HEAD
transmission-rpc = "0.4.1"
tokio = { version = "1.27.0", features = ["full"] }
tracing = "0.1.37"
tracing-subscriber = { version = "0.3.16", features = ["env-filter"] }
anyhow = "1.0.70"
chrono = "0.4.24"
url = "2.3.0"
structopt = "0.3"
=======
transmission-rpc = "0.4.0"
tokio = { version = "1.29.1", features = ["full"] }
tracing = "0.1.37"
tracing-subscriber = { version = "0.3.17", features = ["env-filter"] }
anyhow = "1.0.71"
chrono = "0.4.26"
url = "2.4.0"
enum-iterator = "1.4.0"
>>>>>>> c3b0e7d4
parse_duration = "2.1.1"
enum-kinds = "0.5.1"
prometheus = "0.13.3"
prometheus-hyper = "0.1"
futures = "0.3.28"
once_cell = "1.18.0"
hhmmss = "0.1.0"
serde = "*"
rhai = { version = "1.15.1", features = ["serde"] }

[dependencies.clap]
features = ["derive"]
version = "4.3.10"

[dev-dependencies]
test-case = "3.1.0"
test-log = { version = "0.2.12", features = ["trace"], default-features = false }
tempfile = "3.6.0"<|MERGE_RESOLUTION|>--- conflicted
+++ resolved
@@ -13,25 +13,13 @@
 maintenance = { status = "passively-maintained" }
 
 [dependencies]
-<<<<<<< HEAD
 transmission-rpc = "0.4.1"
-tokio = { version = "1.27.0", features = ["full"] }
-tracing = "0.1.37"
-tracing-subscriber = { version = "0.3.16", features = ["env-filter"] }
-anyhow = "1.0.70"
-chrono = "0.4.24"
-url = "2.3.0"
-structopt = "0.3"
-=======
-transmission-rpc = "0.4.0"
 tokio = { version = "1.29.1", features = ["full"] }
 tracing = "0.1.37"
 tracing-subscriber = { version = "0.3.17", features = ["env-filter"] }
 anyhow = "1.0.71"
 chrono = "0.4.26"
 url = "2.4.0"
-enum-iterator = "1.4.0"
->>>>>>> c3b0e7d4
 parse_duration = "2.1.1"
 enum-kinds = "0.5.1"
 prometheus = "0.13.3"
